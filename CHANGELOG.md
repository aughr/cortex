# Changelog

## master / unreleased

<<<<<<< HEAD
* [CHANGE] Added v1 API routes documented in #2327. #2372
  * Added `-http.alertmanager-http-prefix` flag which allows the configuration of the path where the Alertmanager API and UI can be reached. The default is set to `/alertmanager`.
  * Added `-http.prometheus-http-prefix` flag which allows the configuration of the path where the Prometheus API and UI can be reached. The default is set to `/prometheus`.
  * Updated the index hosted at the root prefix to point to the updated routes.
  * Legacy routes hardcoded with the `/api/prom` prefix now respect the `-http.prefix` flag.
* [CHANGE] The metrics `cortex_distributor_ingester_appends_total` and `distributor_ingester_append_failures_total` now includes a `type` label to differentiate between `samples` and `metadata`. #2336
* [CHANGE] The metrics for number of chunks and bytes flushed to the chunk store are renamed from: #2463
  * `cortex_ingester_chunks_stored_total` > `cortex_chunk_store_stored_chunks_total`
  * `cortex_ingester_chunk_stored_bytes_total` > `cortex_chunk_store_stored_chunk_bytes_total`
* [CHANGE] Experimental TSDB: renamed blocks meta fetcher metrics: #2375
  * `cortex_querier_bucket_store_blocks_meta_syncs_total` > `cortex_querier_blocks_meta_syncs_total`
  * `cortex_querier_bucket_store_blocks_meta_sync_failures_total` > `cortex_querier_blocks_meta_sync_failures_total`
  * `cortex_querier_bucket_store_blocks_meta_sync_duration_seconds` > `cortex_querier_blocks_meta_sync_duration_seconds`
  * `cortex_querier_bucket_store_blocks_meta_sync_consistency_delay_seconds` > `cortex_querier_blocks_meta_sync_consistency_delay_seconds`
* [CHANGE] Experimental TSDB: Modified default values for `compactor.deletion-delay` option from 48h to 12h and `-experimental.tsdb.bucket-store.ignore-deletion-marks-delay` from 24h to 6h. #2414
* [CHANGE] Experimental WAL: Default value of `-ingester.checkpoint-enabled` changed to `true`. #2416
* [CHANGE] `trace_id` field in log files has been renamed to `traceID`. #2518
* [CHANGE] Slow query log has a different output now. Previously used `url` field has been replaced with `host` and `path`, and query parameters are logged as individual log fields with `qs_` prefix. #2520
* [CHANGE] Experimental WAL: WAL and checkpoint compression is now disabled. #2436
* [CHANGE] Update in dependency `go-kit/kit` from `v0.9.0` to `v0.10.0`. HTML escaping disabled in JSON Logger. #2535
* [CHANGE] Experimental TSDB: Removed `cortex_<service>_` prefix from Thanos objstore metrics and added `component` label to distinguish which Cortex component is doing API calls to the object storage when running in single-binary mode: #2568
  - `cortex_<service>_thanos_objstore_bucket_operations_total` renamed to `thanos_objstore_bucket_operations_total{component="<name>"}`
  - `cortex_<service>_thanos_objstore_bucket_operation_failures_total` renamed to `thanos_objstore_bucket_operation_failures_total{component="<name>"}`
  - `cortex_<service>_thanos_objstore_bucket_operation_duration_seconds` renamed to `thanos_objstore_bucket_operation_duration_seconds{component="<name>"}`
  - `cortex_<service>_thanos_objstore_bucket_last_successful_upload_time` renamed to `thanos_objstore_bucket_last_successful_upload_time{component="<name>"}`
* [FEATURE] Ruler: The `-ruler.evaluation-delay` flag was added to allow users to configure a default evaluation delay for all rules in cortex. The default value is 0 which is the current behavior. #2423
* [FEATURE] Experimental: Added a new object storage client for OpenStack Swift. #2440
* [FEATURE] Update in dependency `weaveworks/common`. TLS config options added to the Server. #2535
* [FEATURE] Experimental: Added support for `/api/v1/metadata` Prometheus-based endpoint. #2549
* [FEATURE] Add ability to limit concurrent queries to Cassandra with `-cassandra.query-concurrency` flag. #2562
* [ENHANCEMENT] Experimental TSDB: sample ingestion errors are now reported via existing `cortex_discarded_samples_total` metric. #2370
* [ENHANCEMENT] Failures on samples at distributors and ingesters return the first validation error as opposed to the last. #2383
* [ENHANCEMENT] Experimental TSDB: Added `cortex_querier_blocks_meta_synced`, which reflects current state of synced blocks over all tenants. #2392
* [ENHANCEMENT] Added `cortex_distributor_latest_seen_sample_timestamp_seconds` metric to see how far behind Prometheus servers are in sending data. #2371
* [ENHANCEMENT] FIFO cache to support eviction based on memory usage. The `-<prefix>.fifocache.size` CLI flag has been renamed to `-<prefix>.fifocache.max-size-items` as well as its YAML config option `size` renamed to `max_size_items`. Added `-<prefix>.fifocache.max-size-bytes` CLI flag and YAML config option `max_size_bytes` to specify memory limit of the cache. #2319, #2527
* [ENHANCEMENT] Added `-querier.worker-match-max-concurrent`.  Force worker concurrency to match the `-querier.max-concurrent` option.  Overrides `-querier.worker-parallelism`.  #2456
* [ENHANCEMENT] Added the following metrics for monitoring delete requests: #2445
  - `cortex_purger_delete_requests_received_total`: Number of delete requests received per user.
  - `cortex_purger_delete_requests_processed_total`: Number of delete requests processed per user.
  - `cortex_purger_delete_requests_chunks_selected_total`: Number of chunks selected while building delete plans per user.
  - `cortex_purger_delete_requests_processing_failures_total`: Number of delete requests processing failures per user.
* [ENHANCEMENT] Single Binary: Added query-frontend to the single binary.  Single binary users will now benefit from various query-frontend features.  Primarily: sharding, parallelization, load shedding, additional caching (if configured), and query retries. #2437
* [ENHANCEMENT] Allow 1w (where w denotes week) and 1y (where y denotes year) when setting `-store.cache-lookups-older-than` and `-store.max-look-back-period`. #2454
* [ENHANCEMENT] Optimize index queries for matchers using "a|b|c"-type regex. #2446 #2475
* [ENHANCEMENT] Added per tenant metrics for queries and chunks and bytes read from chunk store: #2463
* [ENHANCEMENT] Experimental WAL: New metrics `cortex_ingester_wal_logged_bytes_total` and `cortex_ingester_checkpoint_logged_bytes_total` added to track total bytes logged to disk for WAL and checkpoints. #2497
  * `cortex_chunk_store_fetched_chunks_total` and `cortex_chunk_store_fetched_chunk_bytes_total`
  * `cortex_query_frontend_queries_total` (per tenant queries counted by the frontend)
* [ENHANCEMENT] Add de-duplicated chunks counter `cortex_chunk_store_deduped_chunks_total` which counts every chunk not sent to the store because it was already sent by another replica. #2485
* [ENHANCEMENT] query-frontend now also logs the POST data of long queries. #2481
* [ENHANCEMENT] Experimental WAL: Ingester WAL records now have type header and the custom WAL records have been replaced by Prometheus TSDB's WAL records. Old records will not be supported from 1.3 onwards. Note: once this is deployed, you cannot downgrade without data loss. #2436
* [ENHANCEMENT] Redis Cache: Added `idle_timeout`, `wait_on_pool_exhaustion` and `max_conn_lifetime` options to redis cache configuration. #2550
* [ENHANCEMENT] WAL: the experimental tag has been removed on the WAL in ingesters.
* [BUGFIX] Ruler: Ensure temporary rule files with special characters are properly mapped and cleaned up. #2506
* [ENHANCEMENT] Use newer AWS API for paginated queries - removes 'Deprecated' message from logfiles. #2452
* [BUGFIX] Fixes #2411, Ensure requests are properly routed to the prometheus api embedded in the query if `-server.path-prefix` is set. #2372
* [BUGFIX] Experimental TSDB: fixed chunk data corruption when querying back series using the experimental blocks storage. #2400
* [BUGFIX] Cassandra Storage: Fix endpoint TLS host verification. #2109
* [BUGFIX] Experimental TSDB: fixed response status code from `422` to `500` when an error occurs while iterating chunks with the experimental blocks storage. #2402
* [BUGFIX] Ring: Fixed a situation where upgrading from pre-1.0 cortex with a rolling strategy caused new 1.0 ingesters to lose their zone value in the ring until manually forced to re-register. #2404
* [BUGFIX] Distributor: `/all_user_stats` now show API and Rule Ingest Rate correctly. #2457
* [BUGFIX] Fixed `version`, `revision` and `branch` labels exported by the `cortex_build_info` metric. #2468
* [BUGFIX] QueryFrontend: fixed a situation where HTTP error is ignored and an incorrect status code is set. #2483
* [BUGFIX] QueryFrontend: fixed a situation where span context missed when downstream_url is used. #2539
* [BUGFIX] Querier: Fixed a situation where querier would crash because of an unresponsive frontend instance. #2569
=======
## 1.0.1 / 2020-04-23

* [BUGFIX] Fix gaps when querying ingesters with replication factor = 3 and 2 ingesters in the cluster. #2503
>>>>>>> 6d727005

## 1.0.0 / 2020-04-02

This is the first major release of Cortex. We made a lot of **breaking changes** in this release which have been detailed below. Please also see the stability guarantees we provide as part of a major release: https://cortexmetrics.io/docs/configuration/v1guarantees/

* [CHANGE] Remove the following deprecated flags: #2339
  - `-metrics.error-rate-query` (use `-metrics.write-throttle-query` instead).
  - `-store.cardinality-cache-size` (use `-store.index-cache-read.enable-fifocache` and `-store.index-cache-read.fifocache.size` instead).
  - `-store.cardinality-cache-validity` (use `-store.index-cache-read.enable-fifocache` and `-store.index-cache-read.fifocache.duration` instead).
  - `-distributor.limiter-reload-period` (flag unused)
  - `-ingester.claim-on-rollout` (flag unused)
  - `-ingester.normalise-tokens` (flag unused)
* [CHANGE] Renamed YAML file options to be more consistent. See [full config file changes below](#config-file-breaking-changes). #2273
* [CHANGE] AWS based autoscaling has been removed. You can only use metrics based autoscaling now. `-applicationautoscaling.url` has been removed. See https://cortexmetrics.io/docs/guides/aws/#dynamodb-capacity-provisioning on how to migrate. #2328
* [CHANGE] Renamed the `memcache.write-back-goroutines` and `memcache.write-back-buffer` flags to `background.write-back-concurrency` and `background.write-back-buffer`. This affects the following flags: #2241
  - `-frontend.memcache.write-back-buffer` --> `-frontend.background.write-back-buffer`
  - `-frontend.memcache.write-back-goroutines` --> `-frontend.background.write-back-concurrency`
  - `-store.index-cache-read.memcache.write-back-buffer` --> `-store.index-cache-read.background.write-back-buffer`
  - `-store.index-cache-read.memcache.write-back-goroutines` --> `-store.index-cache-read.background.write-back-concurrency`
  - `-store.index-cache-write.memcache.write-back-buffer` --> `-store.index-cache-write.background.write-back-buffer`
  - `-store.index-cache-write.memcache.write-back-goroutines` --> `-store.index-cache-write.background.write-back-concurrency`
  - `-memcache.write-back-buffer` --> `-store.chunks-cache.background.write-back-buffer`. Note the next change log for the difference.
  - `-memcache.write-back-goroutines` --> `-store.chunks-cache.background.write-back-concurrency`. Note the next change log for the difference.

* [CHANGE] Renamed the chunk cache flags to have `store.chunks-cache.` as prefix. This means the following flags have been changed: #2241
  - `-cache.enable-fifocache` --> `-store.chunks-cache.cache.enable-fifocache`
  - `-default-validity` --> `-store.chunks-cache.default-validity`
  - `-fifocache.duration` --> `-store.chunks-cache.fifocache.duration`
  - `-fifocache.size` --> `-store.chunks-cache.fifocache.size`
  - `-memcache.write-back-buffer` --> `-store.chunks-cache.background.write-back-buffer`. Note the previous change log for the difference.
  - `-memcache.write-back-goroutines` --> `-store.chunks-cache.background.write-back-concurrency`. Note the previous change log for the difference.
  - `-memcached.batchsize` --> `-store.chunks-cache.memcached.batchsize`
  - `-memcached.consistent-hash` --> `-store.chunks-cache.memcached.consistent-hash`
  - `-memcached.expiration` --> `-store.chunks-cache.memcached.expiration`
  - `-memcached.hostname` --> `-store.chunks-cache.memcached.hostname`
  - `-memcached.max-idle-conns` --> `-store.chunks-cache.memcached.max-idle-conns`
  - `-memcached.parallelism` --> `-store.chunks-cache.memcached.parallelism`
  - `-memcached.service` --> `-store.chunks-cache.memcached.service`
  - `-memcached.timeout` --> `-store.chunks-cache.memcached.timeout`
  - `-memcached.update-interval` --> `-store.chunks-cache.memcached.update-interval`
  - `-redis.enable-tls` --> `-store.chunks-cache.redis.enable-tls`
  - `-redis.endpoint` --> `-store.chunks-cache.redis.endpoint`
  - `-redis.expiration` --> `-store.chunks-cache.redis.expiration`
  - `-redis.max-active-conns` --> `-store.chunks-cache.redis.max-active-conns`
  - `-redis.max-idle-conns` --> `-store.chunks-cache.redis.max-idle-conns`
  - `-redis.password` --> `-store.chunks-cache.redis.password`
  - `-redis.timeout` --> `-store.chunks-cache.redis.timeout`
* [CHANGE] Rename the `-store.chunk-cache-stubs` to `-store.chunks-cache.cache-stubs` to be more inline with above. #2241
* [CHANGE] Change prefix of flags `-dynamodb.periodic-table.*` to `-table-manager.index-table.*`. #2359
* [CHANGE] Change prefix of flags `-dynamodb.chunk-table.*` to `-table-manager.chunk-table.*`. #2359
* [CHANGE] Change the following flags: #2359
  - `-dynamodb.poll-interval` --> `-table-manager.poll-interval`
  - `-dynamodb.periodic-table.grace-period` --> `-table-manager.periodic-table.grace-period`
* [CHANGE] Renamed the following flags: #2273
  - `-dynamodb.chunk.gang.size` --> `-dynamodb.chunk-gang-size`
  - `-dynamodb.chunk.get.max.parallelism` --> `-dynamodb.chunk-get-max-parallelism`
* [CHANGE] Don't support mixed time units anymore for duration. For example, 168h5m0s doesn't work anymore, please use just one unit (s|m|h|d|w|y). #2252
* [CHANGE] Utilize separate protos for rule state and storage. Experimental ruler API will not be functional until the rollout is complete. #2226
* [CHANGE] Frontend worker in querier now starts after all Querier module dependencies are started. This fixes issue where frontend worker started to send queries to querier before it was ready to serve them (mostly visible when using experimental blocks storage). #2246
* [CHANGE] Lifecycler component now enters Failed state on errors, and doesn't exit the process. (Important if you're vendoring Cortex and use Lifecycler) #2251
* [CHANGE] `/ready` handler now returns 200 instead of 204. #2330
* [CHANGE] Better defaults for the following options: #2344
  - `-<prefix>.consul.consistent-reads`: Old default: `true`, new default: `false`. This reduces the load on Consul.
  - `-<prefix>.consul.watch-rate-limit`: Old default: 0, new default: 1. This rate limits the reads to 1 per second. Which is good enough for ring watches.
  - `-distributor.health-check-ingesters`: Old default: `false`, new default: `true`.
  - `-ingester.max-stale-chunk-idle`: Old default: 0, new default: 2m. This lets us expire series that we know are stale early.
  - `-ingester.spread-flushes`: Old default: false, new default: true. This allows to better de-duplicate data and use less space.
  - `-ingester.chunk-age-jitter`: Old default: 20mins, new default: 0. This is to enable the `-ingester.spread-flushes` to true.
  - `-<prefix>.memcached.batchsize`: Old default: 0, new default: 1024. This allows batching of requests and keeps the concurrent requests low.
  - `-<prefix>.memcached.consistent-hash`: Old default: false, new default: true. This allows for better cache hits when the memcaches are scaled up and down.
  - `-querier.batch-iterators`: Old default: false, new default: true.
  - `-querier.ingester-streaming`: Old default: false, new default: true.
* [CHANGE] Experimental TSDB: Added `-experimental.tsdb.bucket-store.postings-cache-compression-enabled` to enable postings compression when storing to cache. #2335
* [CHANGE] Experimental TSDB: Added `-compactor.deletion-delay`, which is time before a block marked for deletion is deleted from bucket. If not 0, blocks will be marked for deletion and compactor component will delete blocks marked for deletion from the bucket. If delete-delay is 0, blocks will be deleted straight away. Note that deleting blocks immediately can cause query failures, if store gateway / querier still has the block loaded, or compactor is ignoring the deletion because it's compacting the block at the same time. Default value is 48h. #2335
* [CHANGE] Experimental TSDB: Added `-experimental.tsdb.bucket-store.index-cache.postings-compression-enabled`, to set duration after which the blocks marked for deletion will be filtered out while fetching blocks used for querying. This option allows querier to ignore blocks that are marked for deletion with some delay. This ensures store can still serve blocks that are meant to be deleted but do not have a replacement yet. Default is 24h, half of the default value for `-compactor.deletion-delay`. #2335
* [CHANGE] Experimental TSDB: Added `-experimental.tsdb.bucket-store.index-cache.memcached.max-item-size` to control maximum size of item that is stored to memcached. Defaults to 1 MiB. #2335
* [FEATURE] Added experimental storage API to the ruler service that is enabled when the `-experimental.ruler.enable-api` is set to true #2269
  * `-ruler.storage.type` flag now allows `s3`,`gcs`, and `azure` values
  * `-ruler.storage.(s3|gcs|azure)` flags exist to allow the configuration of object clients set for rule storage
* [CHANGE] Renamed table manager metrics. #2307 #2359
  * `cortex_dynamo_sync_tables_seconds` -> `cortex_table_manager_sync_duration_seconds`
  * `cortex_dynamo_table_capacity_units` -> `cortex_table_capacity_units`
* [FEATURE] Flusher target to flush the WAL. #2075
  * `-flusher.wal-dir` for the WAL directory to recover from.
  * `-flusher.concurrent-flushes` for number of concurrent flushes.
  * `-flusher.flush-op-timeout` is duration after which a flush should timeout.
* [FEATURE] Ingesters can now have an optional availability zone set, to ensure metric replication is distributed across zones. This is set via the `-ingester.availability-zone` flag or the `availability_zone` field in the config file. #2317
* [ENHANCEMENT] Better re-use of connections to DynamoDB and S3. #2268
* [ENHANCEMENT] Reduce number of goroutines used while executing a single index query. #2280
* [ENHANCEMENT] Experimental TSDB: Add support for local `filesystem` backend. #2245
* [ENHANCEMENT] Experimental TSDB: Added memcached support for the TSDB index cache. #2290
* [ENHANCEMENT] Experimental TSDB: Removed gRPC server to communicate between querier and BucketStore. #2324
* [ENHANCEMENT] Allow 1w (where w denotes week) and 1y (where y denotes year) when setting table period and retention. #2252
* [ENHANCEMENT] Added FIFO cache metrics for current number of entries and memory usage. #2270
* [ENHANCEMENT] Output all config fields to /config API, including those with empty value. #2209
* [ENHANCEMENT] Add "missing_metric_name" and "metric_name_invalid" reasons to cortex_discarded_samples_total metric. #2346
* [ENHANCEMENT] Experimental TSDB: sample ingestion errors are now reported via existing `cortex_discarded_samples_total` metric. #2370
* [BUGFIX] Ensure user state metrics are updated if a transfer fails. #2338
* [BUGFIX] Fixed etcd client keepalive settings. #2278
* [BUGFIX] Register the metrics of the WAL. #2295
* [BUXFIX] Experimental TSDB: fixed error handling when ingesting out of bound samples. #2342
* [BUGFIX] Fix gaps when querying ingesters with replication factor = 3 and 2 ingesters in the cluster. #2503

### Known issues

- This experimental blocks storage in Cortex `1.0.0` has a bug which may lead to the error `cannot iterate chunk for series` when running queries. This bug has been fixed in #2400. If you're running the experimental blocks storage, please build Cortex from `master`.

### Config file breaking changes

In this section you can find a config file diff showing the breaking changes introduced in Cortex. You can also find the [full configuration file reference doc](https://cortexmetrics.io/docs/configuration/configuration-file/) in the website.

```diff
### ingester_config

 # Period with which to attempt to flush chunks.
 # CLI flag: -ingester.flush-period
-[flushcheckperiod: <duration> | default = 1m0s]
+[flush_period: <duration> | default = 1m0s]

 # Period chunks will remain in memory after flushing.
 # CLI flag: -ingester.retain-period
-[retainperiod: <duration> | default = 5m0s]
+[retain_period: <duration> | default = 5m0s]

 # Maximum chunk idle time before flushing.
 # CLI flag: -ingester.max-chunk-idle
-[maxchunkidle: <duration> | default = 5m0s]
+[max_chunk_idle_time: <duration> | default = 5m0s]

 # Maximum chunk idle time for chunks terminating in stale markers before
 # flushing. 0 disables it and a stale series is not flushed until the
 # max-chunk-idle timeout is reached.
 # CLI flag: -ingester.max-stale-chunk-idle
-[maxstalechunkidle: <duration> | default = 0s]
+[max_stale_chunk_idle_time: <duration> | default = 2m0s]

 # Timeout for individual flush operations.
 # CLI flag: -ingester.flush-op-timeout
-[flushoptimeout: <duration> | default = 1m0s]
+[flush_op_timeout: <duration> | default = 1m0s]

 # Maximum chunk age before flushing.
 # CLI flag: -ingester.max-chunk-age
-[maxchunkage: <duration> | default = 12h0m0s]
+[max_chunk_age: <duration> | default = 12h0m0s]

-# Range of time to subtract from MaxChunkAge to spread out flushes
+# Range of time to subtract from -ingester.max-chunk-age to spread out flushes
 # CLI flag: -ingester.chunk-age-jitter
-[chunkagejitter: <duration> | default = 20m0s]
+[chunk_age_jitter: <duration> | default = 0]

 # Number of concurrent goroutines flushing to dynamodb.
 # CLI flag: -ingester.concurrent-flushes
-[concurrentflushes: <int> | default = 50]
+[concurrent_flushes: <int> | default = 50]

-# If true, spread series flushes across the whole period of MaxChunkAge
+# If true, spread series flushes across the whole period of
+# -ingester.max-chunk-age.
 # CLI flag: -ingester.spread-flushes
-[spreadflushes: <boolean> | default = false]
+[spread_flushes: <boolean> | default = true]

 # Period with which to update the per-user ingestion rates.
 # CLI flag: -ingester.rate-update-period
-[rateupdateperiod: <duration> | default = 15s]
+[rate_update_period: <duration> | default = 15s]


### querier_config

 # The maximum number of concurrent queries.
 # CLI flag: -querier.max-concurrent
-[maxconcurrent: <int> | default = 20]
+[max_concurrent: <int> | default = 20]

 # Use batch iterators to execute query, as opposed to fully materialising the
 # series in memory.  Takes precedent over the -querier.iterators flag.
 # CLI flag: -querier.batch-iterators
-[batchiterators: <boolean> | default = false]
+[batch_iterators: <boolean> | default = true]

 # Use streaming RPCs to query ingester.
 # CLI flag: -querier.ingester-streaming
-[ingesterstreaming: <boolean> | default = false]
+[ingester_streaming: <boolean> | default = true]

 # Maximum number of samples a single query can load into memory.
 # CLI flag: -querier.max-samples
-[maxsamples: <int> | default = 50000000]
+[max_samples: <int> | default = 50000000]

 # The default evaluation interval or step size for subqueries.
 # CLI flag: -querier.default-evaluation-interval
-[defaultevaluationinterval: <duration> | default = 1m0s]
+[default_evaluation_interval: <duration> | default = 1m0s]

### query_frontend_config

 # URL of downstream Prometheus.
 # CLI flag: -frontend.downstream-url
-[downstream: <string> | default = ""]
+[downstream_url: <string> | default = ""]


### ruler_config

 # URL of alerts return path.
 # CLI flag: -ruler.external.url
-[externalurl: <url> | default = ]
+[external_url: <url> | default = ]

 # How frequently to evaluate rules
 # CLI flag: -ruler.evaluation-interval
-[evaluationinterval: <duration> | default = 1m0s]
+[evaluation_interval: <duration> | default = 1m0s]

 # How frequently to poll for rule changes
 # CLI flag: -ruler.poll-interval
-[pollinterval: <duration> | default = 1m0s]
+[poll_interval: <duration> | default = 1m0s]

-storeconfig:
+storage:

 # file path to store temporary rule files for the prometheus rule managers
 # CLI flag: -ruler.rule-path
-[rulepath: <string> | default = "/rules"]
+[rule_path: <string> | default = "/rules"]

 # URL of the Alertmanager to send notifications to.
 # CLI flag: -ruler.alertmanager-url
-[alertmanagerurl: <url> | default = ]
+[alertmanager_url: <url> | default = ]

 # Use DNS SRV records to discover alertmanager hosts.
 # CLI flag: -ruler.alertmanager-discovery
-[alertmanagerdiscovery: <boolean> | default = false]
+[enable_alertmanager_discovery: <boolean> | default = false]

 # How long to wait between refreshing alertmanager hosts.
 # CLI flag: -ruler.alertmanager-refresh-interval
-[alertmanagerrefreshinterval: <duration> | default = 1m0s]
+[alertmanager_refresh_interval: <duration> | default = 1m0s]

 # If enabled requests to alertmanager will utilize the V2 API.
 # CLI flag: -ruler.alertmanager-use-v2
-[alertmanangerenablev2api: <boolean> | default = false]
+[enable_alertmanager_v2: <boolean> | default = false]

 # Capacity of the queue for notifications to be sent to the Alertmanager.
 # CLI flag: -ruler.notification-queue-capacity
-[notificationqueuecapacity: <int> | default = 10000]
+[notification_queue_capacity: <int> | default = 10000]

 # HTTP timeout duration when sending notifications to the Alertmanager.
 # CLI flag: -ruler.notification-timeout
-[notificationtimeout: <duration> | default = 10s]
+[notification_timeout: <duration> | default = 10s]

 # Distribute rule evaluation using ring backend
 # CLI flag: -ruler.enable-sharding
-[enablesharding: <boolean> | default = false]
+[enable_sharding: <boolean> | default = false]

 # Time to spend searching for a pending ruler when shutting down.
 # CLI flag: -ruler.search-pending-for
-[searchpendingfor: <duration> | default = 5m0s]
+[search_pending_for: <duration> | default = 5m0s]

 # Period with which to attempt to flush rule groups.
 # CLI flag: -ruler.flush-period
-[flushcheckperiod: <duration> | default = 1m0s]
+[flush_period: <duration> | default = 1m0s]

### alertmanager_config

 # Base path for data storage.
 # CLI flag: -alertmanager.storage.path
-[datadir: <string> | default = "data/"]
+[data_dir: <string> | default = "data/"]

 # will be used to prefix all HTTP endpoints served by Alertmanager. If omitted,
 # relevant URL components will be derived automatically.
 # CLI flag: -alertmanager.web.external-url
-[externalurl: <url> | default = ]
+[external_url: <url> | default = ]

 # How frequently to poll Cortex configs
 # CLI flag: -alertmanager.configs.poll-interval
-[pollinterval: <duration> | default = 15s]
+[poll_interval: <duration> | default = 15s]

 # Listen address for cluster.
 # CLI flag: -cluster.listen-address
-[clusterbindaddr: <string> | default = "0.0.0.0:9094"]
+[cluster_bind_address: <string> | default = "0.0.0.0:9094"]

 # Explicit address to advertise in cluster.
 # CLI flag: -cluster.advertise-address
-[clusteradvertiseaddr: <string> | default = ""]
+[cluster_advertise_address: <string> | default = ""]

 # Time to wait between peers to send notifications.
 # CLI flag: -cluster.peer-timeout
-[peertimeout: <duration> | default = 15s]
+[peer_timeout: <duration> | default = 15s]

 # Filename of fallback config to use if none specified for instance.
 # CLI flag: -alertmanager.configs.fallback
-[fallbackconfigfile: <string> | default = ""]
+[fallback_config_file: <string> | default = ""]

 # Root of URL to generate if config is http://internal.monitor
 # CLI flag: -alertmanager.configs.auto-webhook-root
-[autowebhookroot: <string> | default = ""]
+[auto_webhook_root: <string> | default = ""]

### table_manager_config

-store:
+storage:

-# How frequently to poll DynamoDB to learn our capacity.
-# CLI flag: -dynamodb.poll-interval
-[dynamodb_poll_interval: <duration> | default = 2m0s]
+# How frequently to poll backend to learn our capacity.
+# CLI flag: -table-manager.poll-interval
+[poll_interval: <duration> | default = 2m0s]

-# DynamoDB periodic tables grace period (duration which table will be
-# created/deleted before/after it's needed).
-# CLI flag: -dynamodb.periodic-table.grace-period
+# Periodic tables grace period (duration which table will be created/deleted
+# before/after it's needed).
+# CLI flag: -table-manager.periodic-table.grace-period
 [creation_grace_period: <duration> | default = 10m0s]

 index_tables_provisioning:
   # Enables on demand throughput provisioning for the storage provider (if
-  # supported). Applies only to tables which are not autoscaled
-  # CLI flag: -dynamodb.periodic-table.enable-ondemand-throughput-mode
-  [provisioned_throughput_on_demand_mode: <boolean> | default = false]
+  # supported). Applies only to tables which are not autoscaled. Supported by
+  # DynamoDB
+  # CLI flag: -table-manager.index-table.enable-ondemand-throughput-mode
+  [enable_ondemand_throughput_mode: <boolean> | default = false]


   # Enables on demand throughput provisioning for the storage provider (if
-  # supported). Applies only to tables which are not autoscaled
-  # CLI flag: -dynamodb.periodic-table.inactive-enable-ondemand-throughput-mode
-  [inactive_throughput_on_demand_mode: <boolean> | default = false]
+  # supported). Applies only to tables which are not autoscaled. Supported by
+  # DynamoDB
+  # CLI flag: -table-manager.index-table.inactive-enable-ondemand-throughput-mode
+  [enable_inactive_throughput_on_demand_mode: <boolean> | default = false]


 chunk_tables_provisioning:
   # Enables on demand throughput provisioning for the storage provider (if
-  # supported). Applies only to tables which are not autoscaled
-  # CLI flag: -dynamodb.chunk-table.enable-ondemand-throughput-mode
-  [provisioned_throughput_on_demand_mode: <boolean> | default = false]
+  # supported). Applies only to tables which are not autoscaled. Supported by
+  # DynamoDB
+  # CLI flag: -table-manager.chunk-table.enable-ondemand-throughput-mode
+  [enable_ondemand_throughput_mode: <boolean> | default = false]

### storage_config

 aws:
-  dynamodbconfig:
+  dynamodb:
     # DynamoDB endpoint URL with escaped Key and Secret encoded. If only region
     # is specified as a host, proper endpoint will be deduced. Use
     # inmemory:///<table-name> to use a mock in-memory implementation.
     # CLI flag: -dynamodb.url
-    [dynamodb: <url> | default = ]
+    [dynamodb_url: <url> | default = ]

     # DynamoDB table management requests per second limit.
     # CLI flag: -dynamodb.api-limit
-    [apilimit: <float> | default = 2]
+    [api_limit: <float> | default = 2]

     # DynamoDB rate cap to back off when throttled.
     # CLI flag: -dynamodb.throttle-limit
-    [throttlelimit: <float> | default = 10]
+    [throttle_limit: <float> | default = 10]
-
-    # ApplicationAutoscaling endpoint URL with escaped Key and Secret encoded.
-    # CLI flag: -applicationautoscaling.url
-    [applicationautoscaling: <url> | default = ]


       # Queue length above which we will scale up capacity
       # CLI flag: -metrics.target-queue-length
-      [targetqueuelen: <int> | default = 100000]
+      [target_queue_length: <int> | default = 100000]

       # Scale up capacity by this multiple
       # CLI flag: -metrics.scale-up-factor
-      [scaleupfactor: <float> | default = 1.3]
+      [scale_up_factor: <float> | default = 1.3]

       # Ignore throttling below this level (rate per second)
       # CLI flag: -metrics.ignore-throttle-below
-      [minthrottling: <float> | default = 1]
+      [ignore_throttle_below: <float> | default = 1]

       # query to fetch ingester queue length
       # CLI flag: -metrics.queue-length-query
-      [queuelengthquery: <string> | default = "sum(avg_over_time(cortex_ingester_flush_queue_length{job=\"cortex/ingester\"}[2m]))"]
+      [queue_length_query: <string> | default = "sum(avg_over_time(cortex_ingester_flush_queue_length{job=\"cortex/ingester\"}[2m]))"]

       # query to fetch throttle rates per table
       # CLI flag: -metrics.write-throttle-query
-      [throttlequery: <string> | default = "sum(rate(cortex_dynamo_throttled_total{operation=\"DynamoDB.BatchWriteItem\"}[1m])) by (table) > 0"]
+      [write_throttle_query: <string> | default = "sum(rate(cortex_dynamo_throttled_total{operation=\"DynamoDB.BatchWriteItem\"}[1m])) by (table) > 0"]

       # query to fetch write capacity usage per table
       # CLI flag: -metrics.usage-query
-      [usagequery: <string> | default = "sum(rate(cortex_dynamo_consumed_capacity_total{operation=\"DynamoDB.BatchWriteItem\"}[15m])) by (table) > 0"]
+      [write_usage_query: <string> | default = "sum(rate(cortex_dynamo_consumed_capacity_total{operation=\"DynamoDB.BatchWriteItem\"}[15m])) by (table) > 0"]

       # query to fetch read capacity usage per table
       # CLI flag: -metrics.read-usage-query
-      [readusagequery: <string> | default = "sum(rate(cortex_dynamo_consumed_capacity_total{operation=\"DynamoDB.QueryPages\"}[1h])) by (table) > 0"]
+      [read_usage_query: <string> | default = "sum(rate(cortex_dynamo_consumed_capacity_total{operation=\"DynamoDB.QueryPages\"}[1h])) by (table) > 0"]

       # query to fetch read errors per table
       # CLI flag: -metrics.read-error-query
-      [readerrorquery: <string> | default = "sum(increase(cortex_dynamo_failures_total{operation=\"DynamoDB.QueryPages\",error=\"ProvisionedThroughputExceededException\"}[1m])) by (table) > 0"]
+      [read_error_query: <string> | default = "sum(increase(cortex_dynamo_failures_total{operation=\"DynamoDB.QueryPages\",error=\"ProvisionedThroughputExceededException\"}[1m])) by (table) > 0"]

     # Number of chunks to group together to parallelise fetches (zero to
     # disable)
-    # CLI flag: -dynamodb.chunk.gang.size
-    [chunkgangsize: <int> | default = 10]
+    # CLI flag: -dynamodb.chunk-gang-size
+    [chunk_gang_size: <int> | default = 10]

     # Max number of chunk-get operations to start in parallel
-    # CLI flag: -dynamodb.chunk.get.max.parallelism
-    [chunkgetmaxparallelism: <int> | default = 32]
+    # CLI flag: -dynamodb.chunk.get-max-parallelism
+    [chunk_get_max_parallelism: <int> | default = 32]

     backoff_config:
       # Minimum delay when backing off.
       # CLI flag: -bigtable.backoff-min-period
-      [minbackoff: <duration> | default = 100ms]
+      [min_period: <duration> | default = 100ms]

       # Maximum delay when backing off.
       # CLI flag: -bigtable.backoff-max-period
-      [maxbackoff: <duration> | default = 10s]
+      [max_period: <duration> | default = 10s]

       # Number of times to backoff and retry before failing.
       # CLI flag: -bigtable.backoff-retries
-      [maxretries: <int> | default = 10]
+      [max_retries: <int> | default = 10]

   # If enabled, once a tables info is fetched, it is cached.
   # CLI flag: -bigtable.table-cache.enabled
-  [tablecacheenabled: <boolean> | default = true]
+  [table_cache_enabled: <boolean> | default = true]

   # Duration to cache tables before checking again.
   # CLI flag: -bigtable.table-cache.expiration
-  [tablecacheexpiration: <duration> | default = 30m0s]
+  [table_cache_expiration: <duration> | default = 30m0s]

 # Cache validity for active index entries. Should be no higher than
 # -ingester.max-chunk-idle.
 # CLI flag: -store.index-cache-validity
-[indexcachevalidity: <duration> | default = 5m0s]
+[index_cache_validity: <duration> | default = 5m0s]

### ingester_client_config

 grpc_client_config:
   backoff_config:
     # Minimum delay when backing off.
     # CLI flag: -ingester.client.backoff-min-period
-    [minbackoff: <duration> | default = 100ms]
+    [min_period: <duration> | default = 100ms]

     # Maximum delay when backing off.
     # CLI flag: -ingester.client.backoff-max-period
-    [maxbackoff: <duration> | default = 10s]
+    [max_period: <duration> | default = 10s]

     # Number of times to backoff and retry before failing.
     # CLI flag: -ingester.client.backoff-retries
-    [maxretries: <int> | default = 10]
+    [max_retries: <int> | default = 10]

### frontend_worker_config

-# Address of query frontend service.
+# Address of query frontend service, in host:port format.
 # CLI flag: -querier.frontend-address
-[address: <string> | default = ""]
+[frontend_address: <string> | default = ""]

 # How often to query DNS.
 # CLI flag: -querier.dns-lookup-period
-[dnslookupduration: <duration> | default = 10s]
+[dns_lookup_duration: <duration> | default = 10s]

 grpc_client_config:
   backoff_config:
     # Minimum delay when backing off.
     # CLI flag: -querier.frontend-client.backoff-min-period
-    [minbackoff: <duration> | default = 100ms]
+    [min_period: <duration> | default = 100ms]

     # Maximum delay when backing off.
     # CLI flag: -querier.frontend-client.backoff-max-period
-    [maxbackoff: <duration> | default = 10s]
+    [max_period: <duration> | default = 10s]

     # Number of times to backoff and retry before failing.
     # CLI flag: -querier.frontend-client.backoff-retries
-    [maxretries: <int> | default = 10]
+    [max_retries: <int> | default = 10]

### consul_config

 # ACL Token used to interact with Consul.
-# CLI flag: -<prefix>.consul.acltoken
-[acltoken: <string> | default = ""]
+# CLI flag: -<prefix>.consul.acl-token
+[acl_token: <string> | default = ""]

 # HTTP timeout when talking to Consul
 # CLI flag: -<prefix>.consul.client-timeout
-[httpclienttimeout: <duration> | default = 20s]
+[http_client_timeout: <duration> | default = 20s]

 # Enable consistent reads to Consul.
 # CLI flag: -<prefix>.consul.consistent-reads
-[consistentreads: <boolean> | default = true]
+[consistent_reads: <boolean> | default = false]

 # Rate limit when watching key or prefix in Consul, in requests per second. 0
 # disables the rate limit.
 # CLI flag: -<prefix>.consul.watch-rate-limit
-[watchkeyratelimit: <float> | default = 0]
+[watch_rate_limit: <float> | default = 1]

 # Burst size used in rate limit. Values less than 1 are treated as 1.
 # CLI flag: -<prefix>.consul.watch-burst-size
-[watchkeyburstsize: <int> | default = 1]
+[watch_burst_size: <int> | default = 1]


### configstore_config
 # URL of configs API server.
 # CLI flag: -<prefix>.configs.url
-[configsapiurl: <url> | default = ]
+[configs_api_url: <url> | default = ]

 # Timeout for requests to Weave Cloud configs service.
 # CLI flag: -<prefix>.configs.client-timeout
-[clienttimeout: <duration> | default = 5s]
+[client_timeout: <duration> | default = 5s]
```

## 0.7.0 / 2020-03-16

Cortex `0.7.0` is a major step forward the upcoming `1.0` release. In this release, we've got 164 contributions from 26 authors. Thanks to all contributors! ❤️

Please be aware that Cortex `0.7.0` introduces some **breaking changes**. You're encouraged to read all the `[CHANGE]` entries below before upgrading your Cortex cluster. In particular:

- Cleaned up some configuration options in preparation for the Cortex `1.0.0` release (see also the [annotated config file breaking changes](#annotated-config-file-breaking-changes) below):
  - Removed CLI flags support to configure the schema (see [how to migrate from flags to schema file](https://cortexmetrics.io/docs/configuration/schema-configuration/#migrating-from-flags-to-schema-file))
  - Renamed CLI flag `-config-yaml` to `-schema-config-file`
  - Removed CLI flag `-store.min-chunk-age` in favor of `-querier.query-store-after`. The corresponding YAML config option `ingestermaxquerylookback` has been renamed to [`query_ingesters_within`](https://cortexmetrics.io/docs/configuration/configuration-file/#querier-config)
  - Deprecated CLI flag `-frontend.cache-split-interval` in favor of `-querier.split-queries-by-interval`
  - Renamed the YAML config option `defaul_validity` to `default_validity`
  - Removed the YAML config option `config_store` (in the [`alertmanager YAML config`](https://cortexmetrics.io/docs/configuration/configuration-file/#alertmanager-config)) in favor of `store`
  - Removed the YAML config root block `configdb` in favor of [`configs`](https://cortexmetrics.io/docs/configuration/configuration-file/#configs-config). This change is also reflected in the following CLI flags renaming:
      * `-database.*` -> `-configs.database.*`
      * `-database.migrations` -> `-configs.database.migrations-dir`
  - Removed the fluentd-based billing infrastructure including the CLI flags:
      * `-distributor.enable-billing`
      * `-billing.max-buffered-events`
      * `-billing.retry-delay`
      * `-billing.ingester`
- Removed support for using denormalised tokens in the ring. Before upgrading, make sure your Cortex cluster is already running `v0.6.0` or an earlier version with `-ingester.normalise-tokens=true`

### Full changelog

* [CHANGE] Removed support for flags to configure schema. Further, the flag for specifying the config file (`-config-yaml`) has been deprecated. Please use `-schema-config-file`. See the [Schema Configuration documentation](https://cortexmetrics.io/docs/configuration/schema-configuration/) for more details on how to configure the schema using the YAML file. #2221
* [CHANGE] In the config file, the root level `config_store` config option has been moved to `alertmanager` > `store` > `configdb`. #2125
* [CHANGE] Removed unnecessary `frontend.cache-split-interval` in favor of `querier.split-queries-by-interval` both to reduce configuration complexity and guarantee alignment of these two configs. Starting from now, `-querier.cache-results` may only be enabled in conjunction with `-querier.split-queries-by-interval` (previously the cache interval default was `24h` so if you want to preserve the same behaviour you should set `-querier.split-queries-by-interval=24h`). #2040
* [CHANGE] Renamed Configs configuration options. #2187
  * configuration options
    * `-database.*` -> `-configs.database.*`
    * `-database.migrations` -> `-configs.database.migrations-dir`
  * config file
    * `configdb.uri:` -> `configs.database.uri:`
    * `configdb.migrationsdir:` -> `configs.database.migrations_dir:`
    * `configdb.passwordfile:` -> `configs.database.password_file:`
* [CHANGE] Moved `-store.min-chunk-age` to the Querier config as `-querier.query-store-after`, allowing the store to be skipped during query time if the metrics wouldn't be found. The YAML config option `ingestermaxquerylookback` has been renamed to `query_ingesters_within` to match its CLI flag. #1893
* [CHANGE] Renamed the cache configuration setting `defaul_validity` to `default_validity`. #2140
* [CHANGE] Remove fluentd-based billing infrastructure and flags such as `-distributor.enable-billing`. #1491
* [CHANGE] Removed remaining support for using denormalised tokens in the ring. If you're still running ingesters with denormalised tokens (Cortex 0.4 or earlier, with `-ingester.normalise-tokens=false`), such ingesters will now be completely invisible to distributors and need to be either switched to Cortex 0.6.0 or later, or be configured to use normalised tokens. #2034
* [CHANGE] The frontend http server will now send 502 in case of deadline exceeded and 499 if the user requested cancellation. #2156
* [CHANGE] We now enforce queries to be up to `-querier.max-query-into-future` into the future (defaults to 10m). #1929
  * `-store.min-chunk-age` has been removed
  * `-querier.query-store-after` has been added in it's place.
* [CHANGE] Removed unused `/validate_expr endpoint`. #2152
* [CHANGE] Updated Prometheus dependency to v2.16.0. This Prometheus version uses Active Query Tracker to limit concurrent queries. In order to keep `-querier.max-concurrent` working, Active Query Tracker is enabled by default, and is configured to store its data to `active-query-tracker` directory (relative to current directory when Cortex started). This can be changed by using `-querier.active-query-tracker-dir` option. Purpose of Active Query Tracker is to log queries that were running when Cortex crashes. This logging happens on next Cortex start. #2088
* [CHANGE] Default to BigChunk encoding; may result in slightly higher disk usage if many timeseries have a constant value, but should generally result in fewer, bigger chunks. #2207
* [CHANGE] WAL replays are now done while the rest of Cortex is starting, and more specifically, when HTTP server is running. This makes it possible to scrape metrics during WAL replays. Applies to both chunks and experimental blocks storage. #2222
* [CHANGE] Cortex now has `/ready` probe for all services, not just ingester and querier as before. In single-binary mode, /ready reports 204 only if all components are running properly. #2166
* [CHANGE] If you are vendoring Cortex and use its components in your project, be aware that many Cortex components no longer start automatically when they are created. You may want to review PR and attached document. #2166
* [CHANGE] Experimental TSDB: the querier in-memory index cache used by the experimental blocks storage shifted from per-tenant to per-querier. The `-experimental.tsdb.bucket-store.index-cache-size-bytes` now configures the per-querier index cache max size instead of a per-tenant cache and its default has been increased to 1GB. #2189
* [CHANGE] Experimental TSDB: TSDB head compaction interval and concurrency is now configurable (defaults to 1 min interval and 5 concurrent head compactions). New options: `-experimental.tsdb.head-compaction-interval` and `-experimental.tsdb.head-compaction-concurrency`. #2172
* [CHANGE] Experimental TSDB: switched the blocks storage index header to the binary format. This change is expected to have no visible impact, except lower startup times and memory usage in the queriers. It's possible to switch back to the old JSON format via the flag `-experimental.tsdb.bucket-store.binary-index-header-enabled=false`. #2223
* [CHANGE] Experimental Memberlist KV store can now be used in single-binary Cortex. Attempts to use it previously would fail with panic. This change also breaks existing binary protocol used to exchange gossip messages, so this version will not be able to understand gossiped Ring when used in combination with the previous version of Cortex. Easiest way to upgrade is to shutdown old Cortex installation, and restart it with new version. Incremental rollout works too, but with reduced functionality until all components run the same version. #2016
* [FEATURE] Added a read-only local alertmanager config store using files named corresponding to their tenant id. #2125
* [FEATURE] Added flag `-experimental.ruler.enable-api` to enable the ruler api which implements the Prometheus API `/api/v1/rules` and `/api/v1/alerts` endpoints under the configured `-http.prefix`. #1999
* [FEATURE] Added sharding support to compactor when using the experimental TSDB blocks storage. #2113
* [FEATURE] Added ability to override YAML config file settings using environment variables. #2147
  * `-config.expand-env`
* [FEATURE] Added flags to disable Alertmanager notifications methods. #2187
  * `-configs.notifications.disable-email`
  * `-configs.notifications.disable-webhook`
* [FEATURE] Add /config HTTP endpoint which exposes the current Cortex configuration as YAML. #2165
* [FEATURE] Allow Prometheus remote write directly to ingesters. #1491
* [FEATURE] Introduced new standalone service `query-tee` that can be used for testing purposes to send the same Prometheus query to multiple backends (ie. two Cortex clusters ingesting the same metrics) and compare the performances. #2203
* [FEATURE] Fan out parallelizable queries to backend queriers concurrently. #1878
  * `querier.parallelise-shardable-queries` (bool)
  * Requires a shard-compatible schema (v10+)
  * This causes the number of traces to increase accordingly.
  * The query-frontend now requires a schema config to determine how/when to shard queries, either from a file or from flags (i.e. by the `config-yaml` CLI flag). This is the same schema config the queriers consume. The schema is only required to use this option.
  * It's also advised to increase downstream concurrency controls as well:
    * `querier.max-outstanding-requests-per-tenant`
    * `querier.max-query-parallelism`
    * `querier.max-concurrent`
    * `server.grpc-max-concurrent-streams` (for both query-frontends and queriers)
* [FEATURE] Added user sub rings to distribute users to a subset of ingesters. #1947
  * `-experimental.distributor.user-subring-size`
* [FEATURE] Add flag `-experimental.tsdb.stripe-size` to expose TSDB stripe size option. #2185
* [FEATURE] Experimental Delete Series: Added support for Deleting Series with Prometheus style API. Needs to be enabled first by setting `-purger.enable` to `true`. Deletion only supported when using `boltdb` and `filesystem` as index and object store respectively. Support for other stores to follow in separate PRs #2103
* [ENHANCEMENT] Alertmanager: Expose Per-tenant alertmanager metrics #2124
* [ENHANCEMENT] Add `status` label to `cortex_alertmanager_configs` metric to gauge the number of valid and invalid configs. #2125
* [ENHANCEMENT] Cassandra Authentication: added the `custom_authenticators` config option that allows users to authenticate with cassandra clusters using password authenticators that are not approved by default in [gocql](https://github.com/gocql/gocql/blob/81b8263d9fe526782a588ef94d3fa5c6148e5d67/conn.go#L27) #2093
* [ENHANCEMENT] Cassandra Storage: added `max_retries`, `retry_min_backoff` and `retry_max_backoff` configuration options to enable retrying recoverable errors. #2054
* [ENHANCEMENT] Allow to configure HTTP and gRPC server listen address, maximum number of simultaneous connections and connection keepalive settings.
  * `-server.http-listen-address`
  * `-server.http-conn-limit`
  * `-server.grpc-listen-address`
  * `-server.grpc-conn-limit`
  * `-server.grpc.keepalive.max-connection-idle`
  * `-server.grpc.keepalive.max-connection-age`
  * `-server.grpc.keepalive.max-connection-age-grace`
  * `-server.grpc.keepalive.time`
  * `-server.grpc.keepalive.timeout`
* [ENHANCEMENT] PostgreSQL: Bump up `github.com/lib/pq` from `v1.0.0` to `v1.3.0` to support PostgreSQL SCRAM-SHA-256 authentication. #2097
* [ENHANCEMENT] Cassandra Storage: User no longer need `CREATE` privilege on `<all keyspaces>` if given keyspace exists. #2032
* [ENHANCEMENT] Cassandra Storage: added `password_file` configuration options to enable reading Cassandra password from file. #2096
* [ENHANCEMENT] Configs API: Allow GET/POST configs in YAML format. #2181
* [ENHANCEMENT] Background cache writes are batched to improve parallelism and observability. #2135
* [ENHANCEMENT] Add automatic repair for checkpoint and WAL. #2105
* [ENHANCEMENT] Support `lastEvaluation` and `evaluationTime` in `/api/v1/rules` endpoints and make order of groups stable. #2196
* [ENHANCEMENT] Skip expired requests in query-frontend scheduling. #2082
* [ENHANCEMENT] Add ability to configure gRPC keepalive settings. #2066
* [ENHANCEMENT] Experimental TSDB: Export TSDB Syncer metrics from Compactor component, they are prefixed with `cortex_compactor_`. #2023
* [ENHANCEMENT] Experimental TSDB: Added dedicated flag `-experimental.tsdb.bucket-store.tenant-sync-concurrency` to configure the maximum number of concurrent tenants for which blocks are synched. #2026
* [ENHANCEMENT] Experimental TSDB: Expose metrics for objstore operations (prefixed with `cortex_<component>_thanos_objstore_`, component being one of `ingester`, `querier` and `compactor`). #2027
* [ENHANCEMENT] Experimental TSDB: Added support for Azure Storage to be used for block storage, in addition to S3 and GCS. #2083
* [ENHANCEMENT] Experimental TSDB: Reduced memory allocations in the ingesters when using the experimental blocks storage. #2057
* [ENHANCEMENT] Experimental Memberlist KV: expose `-memberlist.gossip-to-dead-nodes-time` and `-memberlist.dead-node-reclaim-time` options to control how memberlist library handles dead nodes and name reuse. #2131
* [BUGFIX] Alertmanager: fixed panic upon applying a new config, caused by duplicate metrics registration in the `NewPipelineBuilder` function. #211
* [BUGFIX] Azure Blob ChunkStore: Fixed issue causing `invalid chunk checksum` errors. #2074
* [BUGFIX] The gauge `cortex_overrides_last_reload_successful` is now only exported by components that use a `RuntimeConfigManager`. Previously, for components that do not initialize a `RuntimeConfigManager` (such as the compactor) the gauge was initialized with 0 (indicating error state) and then never updated, resulting in a false-negative permanent error state. #2092
* [BUGFIX] Fixed WAL metric names, added the `cortex_` prefix.
* [BUGFIX] Restored histogram `cortex_configs_request_duration_seconds` #2138
* [BUGFIX] Fix wrong syntax for `url` in config-file-reference. #2148
* [BUGFIX] Fixed some 5xx status code returned by the query-frontend when they should actually be 4xx. #2122
* [BUGFIX] Fixed leaked goroutines in the querier. #2070
* [BUGFIX] Experimental TSDB: fixed `/all_user_stats` and `/api/prom/user_stats` endpoints when using the experimental TSDB blocks storage. #2042
* [BUGFIX] Experimental TSDB: fixed ruler to correctly work with the experimental TSDB blocks storage. #2101

### Changes to denormalised tokens in the ring

Cortex 0.4.0 is the last version that can *write* denormalised tokens. Cortex 0.5.0 and above always write normalised tokens.

Cortex 0.6.0 is the last version that can *read* denormalised tokens. Starting with Cortex 0.7.0 only normalised tokens are supported, and ingesters writing denormalised tokens to the ring (running Cortex 0.4.0 or earlier with `-ingester.normalise-tokens=false`) are ignored by distributors. Such ingesters should either switch to using normalised tokens, or be upgraded to Cortex 0.5.0 or later.

### Known issues

- The gRPC streaming for ingesters doesn't work when using the experimental TSDB blocks storage. Please do not enable `-querier.ingester-streaming` if you're using the TSDB blocks storage. If you want to enable it, you can build Cortex from `master` given the issue has been fixed after Cortex `0.7` branch has been cut and the fix wasn't included in the `0.7` because related to an experimental feature.

### Annotated config file breaking changes

In this section you can find a config file diff showing the breaking changes introduced in Cortex `0.7`. You can also find the [full configuration file reference doc](https://cortexmetrics.io/docs/configuration/configuration-file/) in the website.

 ```diff
### Root level config

 # "configdb" has been moved to "alertmanager > store > configdb".
-[configdb: <configdb_config>]

 # "config_store" has been renamed to "configs".
-[config_store: <configstore_config>]
+[configs: <configs_config>]


### `distributor_config`

 # The support to hook an external billing system has been removed.
-[enable_billing: <boolean> | default = false]
-billing:
-  [maxbufferedevents: <int> | default = 1024]
-  [retrydelay: <duration> | default = 500ms]
-  [ingesterhostport: <string> | default = "localhost:24225"]


### `querier_config`

 # "ingestermaxquerylookback" has been renamed to "query_ingesters_within".
-[ingestermaxquerylookback: <duration> | default = 0s]
+[query_ingesters_within: <duration> | default = 0s]


### `queryrange_config`

results_cache:
  cache:
     # "defaul_validity" has been renamed to "default_validity".
-    [defaul_validity: <duration> | default = 0s]
+    [default_validity: <duration> | default = 0s]

   # "cache_split_interval" has been deprecated in favor of "split_queries_by_interval".
-  [cache_split_interval: <duration> | default = 24h0m0s]


### `alertmanager_config`

# The "store" config block has been added. This includes "configdb" which previously
# was the "configdb" root level config block.
+store:
+  [type: <string> | default = "configdb"]
+  [configdb: <configstore_config>]
+  local:
+    [path: <string> | default = ""]


### `storage_config`

index_queries_cache_config:
   # "defaul_validity" has been renamed to "default_validity".
-  [defaul_validity: <duration> | default = 0s]
+  [default_validity: <duration> | default = 0s]


### `chunk_store_config`

chunk_cache_config:
   # "defaul_validity" has been renamed to "default_validity".
-  [defaul_validity: <duration> | default = 0s]
+  [default_validity: <duration> | default = 0s]

write_dedupe_cache_config:
   # "defaul_validity" has been renamed to "default_validity".
-  [defaul_validity: <duration> | default = 0s]
+  [default_validity: <duration> | default = 0s]

 # "min_chunk_age" has been removed in favor of "querier > query_store_after".
-[min_chunk_age: <duration> | default = 0s]


### `configs_config`

-# "uri" has been moved to "database > uri".
-[uri: <string> | default = "postgres://postgres@configs-db.weave.local/configs?sslmode=disable"]

-# "migrationsdir" has been moved to "database > migrations_dir".
-[migrationsdir: <string> | default = ""]

-# "passwordfile" has been moved to "database > password_file".
-[passwordfile: <string> | default = ""]

+database:
+  [uri: <string> | default = "postgres://postgres@configs-db.weave.local/configs?sslmode=disable"]
+  [migrations_dir: <string> | default = ""]
+  [password_file: <string> | default = ""]
```

## 0.6.1 / 2020-02-05

* [BUGFIX] Fixed parsing of the WAL configuration when specified in the YAML config file. #2071

## 0.6.0 / 2020-01-28

Note that the ruler flags need to be changed in this upgrade. You're moving from a single node ruler to something that might need to be sharded.
Further, if you're using the configs service, we've upgraded the migration library and this requires some manual intervention. See full instructions below to upgrade your PostgreSQL.

* [CHANGE] The frontend component now does not cache results if it finds a `Cache-Control` header and if one of its values is `no-store`. #1974
* [CHANGE] Flags changed with transition to upstream Prometheus rules manager:
  * `-ruler.client-timeout` is now `ruler.configs.client-timeout` in order to match `ruler.configs.url`.
  * `-ruler.group-timeout`has been removed.
  * `-ruler.num-workers` has been removed.
  * `-ruler.rule-path` has been added to specify where the prometheus rule manager will sync rule files.
  * `-ruler.storage.type` has beem added to specify the rule store backend type, currently only the configdb.
  * `-ruler.poll-interval` has been added to specify the interval in which to poll new rule groups.
  * `-ruler.evaluation-interval` default value has changed from `15s` to `1m` to match the default evaluation interval in Prometheus.
  * Ruler sharding requires a ring which can be configured via the ring flags prefixed by `ruler.ring.`. #1987
* [CHANGE] Use relative links from /ring page to make it work when used behind reverse proxy. #1896
* [CHANGE] Deprecated `-distributor.limiter-reload-period` flag. #1766
* [CHANGE] Ingesters now write only normalised tokens to the ring, although they can still read denormalised tokens used by other ingesters. `-ingester.normalise-tokens` is now deprecated, and ignored. If you want to switch back to using denormalised tokens, you need to downgrade to Cortex 0.4.0. Previous versions don't handle claiming tokens from normalised ingesters correctly. #1809
* [CHANGE] Overrides mechanism has been renamed to "runtime config", and is now separate from limits. Runtime config is simply a file that is reloaded by Cortex every couple of seconds. Limits and now also multi KV use this mechanism.<br />New arguments were introduced: `-runtime-config.file` (defaults to empty) and `-runtime-config.reload-period` (defaults to 10 seconds), which replace previously used `-limits.per-user-override-config` and `-limits.per-user-override-period` options. Old options are still used if `-runtime-config.file` is not specified. This change is also reflected in YAML configuration, where old `limits.per_tenant_override_config` and `limits.per_tenant_override_period` fields are replaced with `runtime_config.file` and `runtime_config.period` respectively. #1749
* [CHANGE] Cortex now rejects data with duplicate labels. Previously, such data was accepted, with duplicate labels removed with only one value left. #1964
* [CHANGE] Changed the default value for `-distributor.ha-tracker.prefix` from `collectors/` to `ha-tracker/` in order to not clash with other keys (ie. ring) stored in the same key-value store. #1940
* [FEATURE] Experimental: Write-Ahead-Log added in ingesters for more data reliability against ingester crashes. #1103
  * `--ingester.wal-enabled`: Setting this to `true` enables writing to WAL during ingestion.
  * `--ingester.wal-dir`: Directory where the WAL data should be stored and/or recovered from.
  * `--ingester.checkpoint-enabled`: Set this to `true` to enable checkpointing of in-memory chunks to disk.
  * `--ingester.checkpoint-duration`: This is the interval at which checkpoints should be created.
  * `--ingester.recover-from-wal`: Set this to `true` to recover data from an existing WAL.
  * For more information, please checkout the ["Ingesters with WAL" guide](https://cortexmetrics.io/docs/guides/ingesters-with-wal/).
* [FEATURE] The distributor can now drop labels from samples (similar to the removal of the replica label for HA ingestion) per user via the `distributor.drop-label` flag. #1726
* [FEATURE] Added flag `debug.mutex-profile-fraction` to enable mutex profiling #1969
* [FEATURE] Added `global` ingestion rate limiter strategy. Deprecated `-distributor.limiter-reload-period` flag. #1766
* [FEATURE] Added support for Microsoft Azure blob storage to be used for storing chunk data. #1913
* [FEATURE] Added readiness probe endpoint`/ready` to queriers. #1934
* [FEATURE] Added "multi" KV store that can interact with two other KV stores, primary one for all reads and writes, and secondary one, which only receives writes. Primary/secondary store can be modified in runtime via runtime-config mechanism (previously "overrides"). #1749
* [FEATURE] Added support to store ring tokens to a file and read it back on startup, instead of generating/fetching the tokens to/from the ring. This feature can be enabled with the flag `-ingester.tokens-file-path`. #1750
* [FEATURE] Experimental TSDB: Added `/series` API endpoint support with TSDB blocks storage. #1830
* [FEATURE] Experimental TSDB: Added TSDB blocks `compactor` component, which iterates over users blocks stored in the bucket and compact them according to the configured block ranges. #1942
* [ENHANCEMENT] metric `cortex_ingester_flush_reasons` gets a new `reason` value: `Spread`, when `-ingester.spread-flushes` option is enabled. #1978
* [ENHANCEMENT] Added `password` and `enable_tls` options to redis cache configuration. Enables usage of Microsoft Azure Cache for Redis service. #1923
* [ENHANCEMENT] Upgraded Kubernetes API version for deployments from `extensions/v1beta1` to `apps/v1`. #1941
* [ENHANCEMENT] Experimental TSDB: Open existing TSDB on startup to prevent ingester from becoming ready before it can accept writes. The max concurrency is set via `--experimental.tsdb.max-tsdb-opening-concurrency-on-startup`. #1917
* [ENHANCEMENT] Experimental TSDB: Querier now exports aggregate metrics from Thanos bucket store and in memory index cache (many metrics to list, but all have `cortex_querier_bucket_store_` or `cortex_querier_blocks_index_cache_` prefix). #1996
* [ENHANCEMENT] Experimental TSDB: Improved multi-tenant bucket store. #1991
  * Allowed to configure the blocks sync interval via `-experimental.tsdb.bucket-store.sync-interval` (0 disables the sync)
  * Limited the number of tenants concurrently synched by `-experimental.tsdb.bucket-store.block-sync-concurrency`
  * Renamed `cortex_querier_sync_seconds` metric to `cortex_querier_blocks_sync_seconds`
  * Track `cortex_querier_blocks_sync_seconds` metric for the initial sync too
* [BUGFIX] Fixed unnecessary CAS operations done by the HA tracker when the jitter is enabled. #1861
* [BUGFIX] Fixed ingesters getting stuck in a LEAVING state after coming up from an ungraceful exit. #1921
* [BUGFIX] Reduce memory usage when ingester Push() errors. #1922
* [BUGFIX] Table Manager: Fixed calculation of expected tables and creation of tables from next active schema considering grace period. #1976
* [BUGFIX] Experimental TSDB: Fixed ingesters consistency during hand-over when using experimental TSDB blocks storage. #1854 #1818
* [BUGFIX] Experimental TSDB: Fixed metrics when using experimental TSDB blocks storage. #1981 #1982 #1990 #1983
* [BUGFIX] Experimental memberlist: Use the advertised address when sending packets to other peers of the Gossip memberlist. #1857

### Upgrading PostgreSQL (if you're using configs service)

Reference: <https://github.com/golang-migrate/migrate/tree/master/database/postgres#upgrading-from-v1>

1. Install the migrate package cli tool: <https://github.com/golang-migrate/migrate/tree/master/cmd/migrate#installation>
2. Drop the `schema_migrations` table: `DROP TABLE schema_migrations;`.
2. Run the migrate command:

```bash
migrate  -path <absolute_path_to_cortex>/cmd/cortex/migrations -database postgres://localhost:5432/database force 2
```

### Known issues

- The `cortex_prometheus_rule_group_last_evaluation_timestamp_seconds` metric, tracked by the ruler, is not unregistered for rule groups not being used anymore. This issue will be fixed in the next Cortex release (see [2033](https://github.com/cortexproject/cortex/issues/2033)).

- Write-Ahead-Log (WAL) does not have automatic repair of corrupt checkpoint or WAL segments, which is possible if ingester crashes abruptly or the underlying disk corrupts. Currently the only way to resolve this is to manually delete the affected checkpoint and/or WAL segments. Automatic repair will be added in the future releases.

## 0.4.0 / 2019-12-02

* [CHANGE] The frontend component has been refactored to be easier to re-use. When upgrading the frontend, cache entries will be discarded and re-created with the new protobuf schema. #1734
* [CHANGE] Removed direct DB/API access from the ruler. `-ruler.configs.url` has been now deprecated. #1579
* [CHANGE] Removed `Delta` encoding. Any old chunks with `Delta` encoding cannot be read anymore. If `ingester.chunk-encoding` is set to `Delta` the ingester will fail to start. #1706
* [CHANGE] Setting `-ingester.max-transfer-retries` to 0 now disables hand-over when ingester is shutting down. Previously, zero meant infinite number of attempts. #1771
* [CHANGE] `dynamo` has been removed as a valid storage name to make it consistent for all components. `aws` and `aws-dynamo` remain as valid storage names.
* [CHANGE/FEATURE] The frontend split and cache intervals can now be configured using the respective flag `--querier.split-queries-by-interval` and `--frontend.cache-split-interval`.
  * If `--querier.split-queries-by-interval` is not provided request splitting is disabled by default.
  * __`--querier.split-queries-by-day` is still accepted for backward compatibility but has been deprecated. You should now use `--querier.split-queries-by-interval`. We recommend a to use a multiple of 24 hours.__
* [FEATURE] Global limit on the max series per user and metric #1760
  * `-ingester.max-global-series-per-user`
  * `-ingester.max-global-series-per-metric`
  * Requires `-distributor.replication-factor` and `-distributor.shard-by-all-labels` set for the ingesters too
* [FEATURE] Flush chunks with stale markers early with `ingester.max-stale-chunk-idle`. #1759
* [FEATURE] EXPERIMENTAL: Added new KV Store backend based on memberlist library. Components can gossip about tokens and ingester states, instead of using Consul or Etcd. #1721
* [FEATURE] EXPERIMENTAL: Use TSDB in the ingesters & flush blocks to S3/GCS ala Thanos. This will let us use an Object Store more efficiently and reduce costs. #1695
* [FEATURE] Allow Query Frontend to log slow queries with `frontend.log-queries-longer-than`. #1744
* [FEATURE] Add HTTP handler to trigger ingester flush & shutdown - used when running as a stateful set with the WAL enabled.  #1746
* [FEATURE] EXPERIMENTAL: Added GCS support to TSDB blocks storage. #1772
* [ENHANCEMENT] Reduce memory allocations in the write path. #1706
* [ENHANCEMENT] Consul client now follows recommended practices for blocking queries wrt returned Index value. #1708
* [ENHANCEMENT] Consul client can optionally rate-limit itself during Watch (used e.g. by ring watchers) and WatchPrefix (used by HA feature) operations. Rate limiting is disabled by default. New flags added: `--consul.watch-rate-limit`, and `--consul.watch-burst-size`. #1708
* [ENHANCEMENT] Added jitter to HA deduping heartbeats, configure using `distributor.ha-tracker.update-timeout-jitter-max` #1534
* [ENHANCEMENT] Add ability to flush chunks with stale markers early. #1759
* [BUGFIX] Stop reporting successful actions as 500 errors in KV store metrics. #1798
* [BUGFIX] Fix bug where duplicate labels can be returned through metadata APIs. #1790
* [BUGFIX] Fix reading of old, v3 chunk data. #1779
* [BUGFIX] Now support IAM roles in service accounts in AWS EKS. #1803
* [BUGFIX] Fixed duplicated series returned when querying both ingesters and store with the experimental TSDB blocks storage. #1778

In this release we updated the following dependencies:

- gRPC v1.25.0  (resulted in a drop of 30% CPU usage when compression is on)
- jaeger-client v2.20.0
- aws-sdk-go to v1.25.22

## 0.3.0 / 2019-10-11

This release adds support for Redis as an alternative to Memcached, and also includes many optimisations which reduce CPU and memory usage.

* [CHANGE] Gauge metrics were renamed to drop the `_total` suffix. #1685
  * In Alertmanager, `alertmanager_configs_total` is now `alertmanager_configs`
  * In Ruler, `scheduler_configs_total` is now `scheduler_configs`
  * `scheduler_groups_total` is now `scheduler_groups`.
* [CHANGE] `--alertmanager.configs.auto-slack-root` flag was dropped as auto Slack root is not supported anymore. #1597
* [CHANGE] In table-manager, default DynamoDB capacity was reduced from 3,000 units to 1,000 units. We recommend you do not run with the defaults: find out what figures are needed for your environment and set that via `-dynamodb.periodic-table.write-throughput` and `-dynamodb.chunk-table.write-throughput`.
* [FEATURE] Add Redis support for caching #1612
* [FEATURE] Allow spreading chunk writes across multiple S3 buckets #1625
* [FEATURE] Added `/shutdown` endpoint for ingester to shutdown all operations of the ingester. #1746
* [ENHANCEMENT] Upgraded Prometheus to 2.12.0 and Alertmanager to 0.19.0. #1597
* [ENHANCEMENT] Cortex is now built with Go 1.13 #1675, #1676, #1679
* [ENHANCEMENT] Many optimisations, mostly impacting ingester and querier: #1574, #1624, #1638, #1644, #1649, #1654, #1702

Full list of changes: <https://github.com/cortexproject/cortex/compare/v0.2.0...v0.3.0>

## 0.2.0 / 2019-09-05

This release has several exciting features, the most notable of them being setting `-ingester.spread-flushes` to potentially reduce your storage space by upto 50%.

* [CHANGE] Flags changed due to changes upstream in Prometheus Alertmanager #929:
  * `alertmanager.mesh.listen-address` is now `cluster.listen-address`
  * `alertmanager.mesh.peer.host` and `alertmanager.mesh.peer.service` can be replaced by `cluster.peer`
  * `alertmanager.mesh.hardware-address`, `alertmanager.mesh.nickname`, `alertmanager.mesh.password`, and `alertmanager.mesh.peer.refresh-interval` all disappear.
* [CHANGE] --claim-on-rollout flag deprecated; feature is now always on #1566
* [CHANGE] Retention period must now be a multiple of periodic table duration #1564
* [CHANGE] The value for the name label for the chunks memcache in all `cortex_cache_` metrics is now `chunksmemcache` (before it was `memcache`) #1569
* [FEATURE] Makes the ingester flush each timeseries at a specific point in the max-chunk-age cycle with `-ingester.spread-flushes`. This means multiple replicas of a chunk are very likely to contain the same contents which cuts chunk storage space by up to 66%. #1578
* [FEATURE] Make minimum number of chunk samples configurable per user #1620
* [FEATURE] Honor HTTPS for custom S3 URLs #1603
* [FEATURE] You can now point the query-frontend at a normal Prometheus for parallelisation and caching #1441
* [FEATURE] You can now specify `http_config` on alert receivers #929
* [FEATURE] Add option to use jump hashing to load balance requests to memcached #1554
* [FEATURE] Add status page for HA tracker to distributors #1546
* [FEATURE] The distributor ring page is now easier to read with alternate rows grayed out #1621

## 0.1.0 / 2019-08-07

* [CHANGE] HA Tracker flags were renamed to provide more clarity #1465
  * `distributor.accept-ha-labels` is now `distributor.ha-tracker.enable`
  * `distributor.accept-ha-samples` is now `distributor.ha-tracker.enable-for-all-users`
  * `ha-tracker.replica` is now `distributor.ha-tracker.replica`
  * `ha-tracker.cluster` is now `distributor.ha-tracker.cluster`
* [FEATURE] You can specify "heap ballast" to reduce Go GC Churn #1489
* [BUGFIX] HA Tracker no longer always makes a request to Consul/Etcd when a request is not from the active replica #1516
* [BUGFIX] Queries are now correctly cancelled by the query-frontend #1508<|MERGE_RESOLUTION|>--- conflicted
+++ resolved
@@ -2,7 +2,6 @@
 
 ## master / unreleased
 
-<<<<<<< HEAD
 * [CHANGE] Added v1 API routes documented in #2327. #2372
   * Added `-http.alertmanager-http-prefix` flag which allows the configuration of the path where the Alertmanager API and UI can be reached. The default is set to `/alertmanager`.
   * Added `-http.prometheus-http-prefix` flag which allows the configuration of the path where the Prometheus API and UI can be reached. The default is set to `/prometheus`.
@@ -68,11 +67,10 @@
 * [BUGFIX] QueryFrontend: fixed a situation where HTTP error is ignored and an incorrect status code is set. #2483
 * [BUGFIX] QueryFrontend: fixed a situation where span context missed when downstream_url is used. #2539
 * [BUGFIX] Querier: Fixed a situation where querier would crash because of an unresponsive frontend instance. #2569
-=======
+
 ## 1.0.1 / 2020-04-23
 
 * [BUGFIX] Fix gaps when querying ingesters with replication factor = 3 and 2 ingesters in the cluster. #2503
->>>>>>> 6d727005
 
 ## 1.0.0 / 2020-04-02
 
@@ -174,7 +172,6 @@
 * [BUGFIX] Fixed etcd client keepalive settings. #2278
 * [BUGFIX] Register the metrics of the WAL. #2295
 * [BUXFIX] Experimental TSDB: fixed error handling when ingesting out of bound samples. #2342
-* [BUGFIX] Fix gaps when querying ingesters with replication factor = 3 and 2 ingesters in the cluster. #2503
 
 ### Known issues
 
