--- conflicted
+++ resolved
@@ -15,7 +15,6 @@
 package tsdb
 
 import (
-	"encoding/binary"
 	"encoding/json"
 	"io"
 	"io/ioutil"
@@ -194,13 +193,6 @@
 	MaxTime int64     `json:"maxTime"`
 }
 
-// BlockDesc describes a block by ULID and time range.
-type BlockDesc struct {
-	ULID    ulid.ULID `json:"ulid"`
-	MinTime int64     `json:"minTime"`
-	MaxTime int64     `json:"maxTime"`
-}
-
 // BlockMetaCompaction holds information about compactions a block went through.
 type BlockMetaCompaction struct {
 	// Maximum number of compaction cycles any source block has
@@ -208,12 +200,9 @@
 	Level int `json:"level"`
 	// ULIDs of all source head blocks that went into the block.
 	Sources []ulid.ULID `json:"sources,omitempty"`
-<<<<<<< HEAD
-=======
 	// Indicates that during compaction it resulted in a block without any samples
 	// so it should be deleted on the next reload.
 	Deletable bool `json:"deletable,omitempty"`
->>>>>>> e1ab5495
 	// Short descriptions of the direct blocks that were used to create
 	// this block.
 	Parents []BlockDesc `json:"parents,omitempty"`
@@ -345,32 +334,14 @@
 		level.Warn(logger).Log("msg", "couldn't write the meta file for the block size", "block", dir, "err", err)
 	}
 
-<<<<<<< HEAD
-	// Calculating symbol table size.
-	tmp := make([]byte, 8)
-	symTblSize := uint64(0)
-	for _, v := range ir.SymbolTable() {
-		// Size of varint length of the symbol.
-		symTblSize += uint64(binary.PutUvarint(tmp, uint64(len(v))))
-		// Size of the symbol.
-		symTblSize += uint64(len(v))
-	}
-
-	pb := &Block{
-=======
 	pb = &Block{
->>>>>>> e1ab5495
 		dir:             dir,
 		meta:            *meta,
 		chunkr:          cr,
 		indexr:          ir,
 		tombstones:      tr,
-<<<<<<< HEAD
-		symbolTableSize: symTblSize,
-=======
 		symbolTableSize: ir.SymbolTableSize(),
 		logger:          logger,
->>>>>>> e1ab5495
 	}
 	return pb, nil
 }
@@ -552,11 +523,7 @@
 	ir := pb.indexr
 
 	// Choose only valid postings which have chunks in the time-range.
-<<<<<<< HEAD
-	stones := NewMemTombstones()
-=======
 	stones := newMemTombstones()
->>>>>>> e1ab5495
 
 	var lset labels.Labels
 	var chks []chunks.Meta
@@ -664,25 +631,18 @@
 	return nil
 }
 
-<<<<<<< HEAD
-// Returns true if the block overlaps [mint, maxt].
-=======
 // OverlapsClosedInterval returns true if the block overlaps [mint, maxt].
->>>>>>> e1ab5495
 func (pb *Block) OverlapsClosedInterval(mint, maxt int64) bool {
 	// The block itself is a half-open interval
 	// [pb.meta.MinTime, pb.meta.MaxTime).
 	return pb.meta.MinTime <= maxt && mint < pb.meta.MaxTime
 }
 
-<<<<<<< HEAD
-=======
 // LabelNames returns all the unique label names present in the Block in sorted order.
 func (pb *Block) LabelNames() ([]string, error) {
 	return pb.indexr.LabelNames()
 }
 
->>>>>>> e1ab5495
 func clampInterval(a, b, mint, maxt int64) (int64, int64) {
 	if a < mint {
 		a = mint
