--- conflicted
+++ resolved
@@ -58,10 +58,7 @@
 	Plan(dir string) ([]string, error)
 
 	// Write persists a Block into a directory.
-<<<<<<< HEAD
-=======
 	// No Block is written when resulting Block has 0 samples, and returns empty ulid.ULID{}.
->>>>>>> e1ab5495
 	Write(dest string, b BlockReader, mint, maxt int64, parent *BlockMeta) (ulid.ULID, error)
 
 	// Compact runs compaction against the provided directories. Must
@@ -471,11 +468,8 @@
 }
 
 func (c *LeveledCompactor) Write(dest string, b BlockReader, mint, maxt int64, parent *BlockMeta) (ulid.ULID, error) {
-<<<<<<< HEAD
-=======
 	start := time.Now()
 
->>>>>>> e1ab5495
 	entropy := rand.New(rand.NewSource(time.Now().UnixNano()))
 	uid := ulid.MustNew(ulid.Now(), entropy)
 
@@ -570,11 +564,7 @@
 	if err != nil {
 		return errors.Wrap(err, "open chunk writer")
 	}
-<<<<<<< HEAD
-	defer chunkw.Close()
-=======
 	closers = append(closers, chunkw)
->>>>>>> e1ab5495
 	// Record written chunk sizes on level 1 compactions.
 	if meta.Compaction.Level == 1 {
 		chunkw = &instrumentedChunkWriter{
@@ -589,11 +579,7 @@
 	if err != nil {
 		return errors.Wrap(err, "open index writer")
 	}
-<<<<<<< HEAD
-	defer indexw.Close()
-=======
 	closers = append(closers, indexw)
->>>>>>> e1ab5495
 
 	if err := c.populateBlock(blocks, meta, indexw, chunkw); err != nil {
 		return errors.Wrap(err, "write compaction")
@@ -609,14 +595,9 @@
 	// though these are covered under defer. This is because in Windows,
 	// you cannot delete these unless they are closed and the defer is to
 	// make sure they are closed if the function exits due to an error above.
-<<<<<<< HEAD
-	if err = chunkw.Close(); err != nil {
-		return errors.Wrap(err, "close chunk writer")
-=======
 	var merr tsdb_errors.MultiError
 	for _, w := range closers {
 		merr.Add(w.Close())
->>>>>>> e1ab5495
 	}
 	closers = closers[:0] // Avoid closing the writers twice in the defer.
 	if merr.Err() != nil {
@@ -633,11 +614,7 @@
 	}
 
 	// Create an empty tombstones file.
-<<<<<<< HEAD
-	if err := writeTombstoneFile(tmp, NewMemTombstones()); err != nil {
-=======
 	if err := writeTombstoneFile(c.logger, tmp, newMemTombstones()); err != nil {
->>>>>>> e1ab5495
 		return errors.Wrap(err, "write new tombstones file")
 	}
 
@@ -671,12 +648,8 @@
 
 // populateBlock fills the index and chunk writers with new data gathered as the union
 // of the provided blocks. It returns meta information for the new block.
-<<<<<<< HEAD
-func (c *LeveledCompactor) populateBlock(blocks []BlockReader, meta *BlockMeta, indexw IndexWriter, chunkw ChunkWriter) error {
-=======
 // It expects sorted blocks input by mint.
 func (c *LeveledCompactor) populateBlock(blocks []BlockReader, meta *BlockMeta, indexw IndexWriter, chunkw ChunkWriter) (err error) {
->>>>>>> e1ab5495
 	if len(blocks) == 0 {
 		return errors.New("cannot populate block from no readers")
 	}
@@ -817,9 +790,6 @@
 			}
 		}
 
-<<<<<<< HEAD
-		if err := chunkw.WriteChunks(chks...); err != nil {
-=======
 		mergedChks := chks
 		if overlapping {
 			mergedChks, err = chunks.MergeOverlappingChunks(chks)
@@ -828,7 +798,6 @@
 			}
 		}
 		if err := chunkw.WriteChunks(mergedChks...); err != nil {
->>>>>>> e1ab5495
 			return errors.Wrap(err, "write chunks")
 		}
 
@@ -842,11 +811,7 @@
 			meta.Stats.NumSamples += uint64(chk.Chunk.NumSamples())
 		}
 
-<<<<<<< HEAD
-		for _, chk := range chks {
-=======
 		for _, chk := range mergedChks {
->>>>>>> e1ab5495
 			if err := c.chunkPool.Put(chk.Chunk); err != nil {
 				return errors.Wrap(err, "put chunk")
 			}
